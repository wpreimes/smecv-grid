--- conflicted
+++ resolved
@@ -40,11 +40,7 @@
     assert grid.activegpis.size == 14851
     assert SMECV_Grid_v052(subset_flag='rainforest') == grid
 
-<<<<<<< HEAD
-def test_SMECV_Grid_v050_denseveg():
-=======
 def test_SMECV_Grid_v052_denseveg():
->>>>>>> e0e1c79a
     grid = SMECV_Grid_v052(subset_flag='high_vod')
     gp, dist = grid.find_nearest_gpi(27.44, -0.33)
     assert gp == 516349
@@ -57,11 +53,7 @@
     assert grid.gpis[0] == 0
     assert grid.activegpis[0] == 272127
 
-<<<<<<< HEAD
-def test_SMECV_Grid_v050_urban():
-=======
 def test_SMECV_Grid_v052_urban():
->>>>>>> e0e1c79a
     grid = SMECV_Grid_v052(subset_flag='landcover_class', subset_value=190.)
     gp, dist = grid.find_nearest_gpi(139.65, 35.68)
     assert gp == 724158
@@ -74,16 +66,10 @@
     assert grid.gpis[0] == 0
     assert grid.activegpis[0] == 300820
 
-<<<<<<< HEAD
-def test_SMECV_Grid_v050_desert():
-    grid = SMECV_Grid_v052(subset_flag='landcover_class', subset_value=[190., 200.])
-    gp, dist = grid.find_nearest_gpi(9.375, 24.125)
-=======
 def test_SMECV_Grid_v052_desert():
     grid = SMECV_Grid_v052(subset_flag='landcover_class', subset_value=[190., 200.])
     gp, dist = grid.find_nearest_gpi(9.375, 24.125)
     assert dist == 0.
->>>>>>> e0e1c79a
     assert gp == 657397
     lon, lat = grid.gpi2lonlat(657397)
     assert lon == 9.375
@@ -92,9 +78,6 @@
     assert grid.gpis.size == 1036800
     assert grid.activegpis.size == 421+31162
     assert grid.gpis[0] == 0
-<<<<<<< HEAD
-    assert grid.activegpis[0] == 232835
-=======
     assert grid.activegpis[0] == 232835
 
 def test_SMECV_Grid_v052_tropical():
@@ -109,5 +92,4 @@
     assert grid.gpis.size == 1036800
     assert grid.activegpis.size == 36949
     assert grid.gpis[0] == 0
-    assert grid.activegpis[0] == 366610
->>>>>>> e0e1c79a
+    assert grid.activegpis[0] == 366610